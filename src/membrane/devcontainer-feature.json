--- conflicted
+++ resolved
@@ -36,35 +36,23 @@
         },
         "enableRegistry": {
             "type": "boolean",
-<<<<<<< HEAD
-            "default": true,
-            "description": "Enable distributed namespace registry integration"
-        },
-        "registryUrl": {
-            "type": "string",
-            "default": "http://localhost:8765",
-=======
             "default": false,
             "description": "Enable distributed namespace registry integration"
         },
         "registryUrl": {
             "type": "string", 
             "default": "http://localhost:8500",
->>>>>>> 9a8db207
             "description": "URL of the distributed namespace registry service"
         },
         "namespaceId": {
             "type": "string",
             "default": "default",
             "description": "Namespace for membrane registration"
-<<<<<<< HEAD
         },
         "autoRegister": {
             "type": "boolean",
             "default": true,
             "description": "Automatically register membrane with namespace on startup"
-=======
->>>>>>> 9a8db207
         }
     },
     "installsAfter": [
